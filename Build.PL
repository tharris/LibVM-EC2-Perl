--- conflicted
+++ resolved
@@ -12,13 +12,8 @@
     requires          => {
       'LWP' => 5.835,
       'MIME::Base64' => '3.08',
-<<<<<<< HEAD
-      'Digest::SHA'  => '5.48',
+      'Digest::SHA'  => '5.47',
       'URI::URL'     => '5.03',
-=======
-      'Digest::SHA'  => '5.47',
-      'URI'          => '1.54',
->>>>>>> bf3eb967
       'XML::Simple'  => '2.18',
     },
     recommends        => {
